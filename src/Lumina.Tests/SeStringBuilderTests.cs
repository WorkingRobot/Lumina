using System;
using System.Collections.Generic;
using System.IO;
using System.Reflection;
using System.Text;
<<<<<<< HEAD
=======
using Lumina.Data;
using Lumina.Data.Files.Excel;
using Lumina.Data.Structs.Excel;
>>>>>>> 6cbf7813
using Lumina.Excel;
using Lumina.Text;
using Lumina.Text.Expressions;
using Lumina.Text.Parse;
using Lumina.Text.Payloads;
using Lumina.Text.ReadOnly;
using Xunit;
using Xunit.Abstractions;

namespace Lumina.Tests;

public class SeStringBuilderTests
{
    private readonly ITestOutputHelper _outputHelper;

    public SeStringBuilderTests( ITestOutputHelper outputHelper )
    {
        _outputHelper = outputHelper;
    }

    [Fact]
    public void InvalidCharacterTest()
    {
        Assert.Throws< ArgumentException >(
            () =>
                new SeStringBuilder()
                    .Append( "NUL: \0" ) );

        Assert.Throws< ArgumentException >(
            () =>
                new SeStringBuilder()
                    .Append( "STX: \x02" ) );

        Assert.Throws< ArgumentException >(
            () =>
                new SeStringBuilder()
                    .Append( "NUL: \0"u8 ) );

        Assert.Throws< ArgumentException >(
            () =>
                new SeStringBuilder()
                    .Append( "STX: \x02"u8 ) );

        var nulsb = new StringBuilder()
            .Append( "NUL: " )
            .Append( '\0' );
        var stxsb = new StringBuilder()
            .Append( "STX: " )
            .Append( '\x02' );

        Assert.Throws< ArgumentException >(
            () =>
                new SeStringBuilder()
                    .Append( nulsb ) );

        Assert.Throws< ArgumentException >(
            () =>
                new SeStringBuilder()
                    .Append( stxsb ) );

        Assert.True(
            new SeStringBuilder()
                .Append( nulsb, 0, 4 )
                .ToArray()
                .AsSpan()
                .SequenceEqual( "NUL:"u8 ) );

        Assert.Throws< ArgumentException >(
            () =>
                new SeStringBuilder()
                    .Append( nulsb, 5, 1 ) );

        new SeStringBuilder()
            .Append( stxsb, 0, 4 );

        Assert.Throws< ArgumentException >(
            () =>
                new SeStringBuilder()
                    .Append( stxsb, 5, 1 ) );
    }

    [Fact]
    public void PayloadStateTest()
    {
        new SeStringBuilder()
            .BeginMacro( MacroCode.Bold )
            .EndMacro()
            .ToReadOnlySeString();

        new SeStringBuilder()
            .BeginMacro( MacroCode.Bold )
            .BeginStringExpression()
            .BeginMacro( MacroCode.Italic )
            .EndMacro()
            .EndExpression()
            .EndMacro()
            .ToReadOnlySeString();

        Assert.Throws< ArgumentOutOfRangeException >(
            () =>
                new SeStringBuilder()
                    .BeginMacro( 0 ) );

        Assert.Throws< InvalidOperationException >(
            () =>
                new SeStringBuilder()
                    .BeginMacro( MacroCode.Bold )
                    .ToReadOnlySeString() );

        Assert.Throws< InvalidOperationException >(
            () =>
                new SeStringBuilder()
                    .BeginMacro( MacroCode.Bold )
                    .BeginMacro( MacroCode.Bold ) );

        Assert.Throws< InvalidOperationException >(
            () =>
                new SeStringBuilder()
                    .BeginMacro( MacroCode.Bold )
                    .EndMacro()
                    .EndMacro() );
    }

    [Fact]
    public void ExpressionStateTest()
    {
        new SeStringBuilder()
            .BeginMacro( MacroCode.Bold )
            .AppendUIntExpression( 0 )
            .BeginUnaryExpression( ExpressionType.LocalNumber )
            .AppendUIntExpression( 0 )
            .EndExpression()
            .BeginBinaryExpression( ExpressionType.GreaterThan )
            .AppendUIntExpression( 0 )
            .AppendUIntExpression( 1 )
            .EndExpression()
            .BeginBinaryExpression( ExpressionType.GreaterThan )
            .BeginUnaryExpression( ExpressionType.LocalNumber )
            .AppendUIntExpression( 0 )
            .EndExpression()
            .AppendNullaryExpression( ExpressionType.Day )
            .EndExpression()
            .EndMacro();

        Assert.Throws< ArgumentOutOfRangeException >(
            () =>
                new SeStringBuilder()
                    .BeginMacro( MacroCode.Bold )
                    .AppendNullaryExpression( 0 ) );

        Assert.Throws< ArgumentOutOfRangeException >(
            () =>
                new SeStringBuilder()
                    .BeginMacro( MacroCode.Bold )
                    .BeginUnaryExpression( 0 ) );

        Assert.Throws< ArgumentOutOfRangeException >(
            () =>
                new SeStringBuilder()
                    .BeginMacro( MacroCode.Bold )
                    .BeginBinaryExpression( 0 ) );

        Assert.Throws< InvalidOperationException >(
            () => new SeStringBuilder()
                .BeginUnaryExpression( ExpressionType.GlobalString )
                .AppendUIntExpression( 0 ) );

        Assert.Throws< InvalidOperationException >(
            () => new SeStringBuilder()
                .BeginBinaryExpression( ExpressionType.NotEqual )
                .AppendUIntExpression( 0 ) );

        Assert.Throws< InvalidOperationException >(
            () => new SeStringBuilder()
                .BeginMacro( MacroCode.Bold )
                .BeginBinaryExpression( ExpressionType.LessThan )
                .AppendUIntExpression( 0 )
                .AppendUIntExpression( 0 )
                .AppendUIntExpression( 0 ) );

        Assert.Throws< InvalidOperationException >(
            () => new SeStringBuilder()
                .BeginMacro( MacroCode.Bold )
                .EndExpression() );
    }

    [Fact]
    public void ExpressionArityTestUnaryInsufficient() =>
        Assert.Throws< InvalidOperationException >(
            () => new SeStringBuilder()
                .BeginMacro( MacroCode.Bold )
                .BeginUnaryExpression( ExpressionType.LocalNumber )
                .EndExpression()
                .ToReadOnlySeString() );

    [Fact]
    public void ExpressionArityTestUnaryCorrect() =>
        new SeStringBuilder()
            .BeginMacro( MacroCode.Bold )
            .BeginUnaryExpression( ExpressionType.LocalNumber )
            .AppendIntExpression( 0 )
            .EndExpression()
            .EndMacro()
            .ToReadOnlySeString();

    [Fact]
    public void ExpressionArityTestUnaryOverfed() =>
        Assert.Throws< InvalidOperationException >(
            () => new SeStringBuilder()
                .BeginMacro( MacroCode.Bold )
                .BeginUnaryExpression( ExpressionType.LocalNumber )
                .AppendIntExpression( 0 )
                .AppendIntExpression( 1 )
                .EndExpression()
                .EndMacro()
                .ToReadOnlySeString() );

    [Fact]
    public void ExpressionArityTestBinaryInsufficient()
    {
        Assert.Throws< InvalidOperationException >( () => new SeStringBuilder()
            .BeginMacro( MacroCode.Bold )
            .BeginBinaryExpression( ExpressionType.Equal )
            .EndExpression()
            .EndMacro()
            .ToReadOnlySeString() );
        Assert.Throws< InvalidOperationException >( () => new SeStringBuilder()
            .BeginMacro( MacroCode.Bold )
            .BeginBinaryExpression( ExpressionType.Equal )
            .AppendIntExpression( 0 )
            .EndExpression()
            .EndMacro()
            .ToReadOnlySeString() );
    }

    [Fact]
    public void ExpressionArityTestBinaryCorrect() =>
        new SeStringBuilder()
            .BeginMacro( MacroCode.Bold )
            .BeginBinaryExpression( ExpressionType.Equal )
            .AppendIntExpression( 0 )
            .AppendIntExpression( 1 )
            .EndExpression()
            .EndMacro()
            .ToReadOnlySeString();

    [Fact]
    public void ExpressionArityTestBinaryOverfed() =>
        Assert.Throws< InvalidOperationException >(
            () => new SeStringBuilder()
                .BeginMacro( MacroCode.Bold )
                .BeginBinaryExpression( ExpressionType.Equal )
                .AppendIntExpression( 0 )
                .AppendIntExpression( 1 )
                .AppendIntExpression( 2 )
                .EndExpression()
                .EndMacro()
                .ToReadOnlySeString() );

    [Fact]
    public void ComplicatedTest()
    {
        var test =
            ""
            + ReadOnlySePayloadSpan.FromText( "Testing" )
            + "_"
            + new SeStringBuilder()
                .Append( "asdf: " )
                .Append( 12345 )
                .BeginMacro( MacroCode.If )
                .BeginBinaryExpression( ExpressionType.Equal )
                .AppendIntExpression( 0x55 )
                .AppendNullaryExpression( ExpressionType.Day )
                .EndExpression()
                .BeginStringExpression()
                .AppendItalicized( "TRUE" )
                .EndExpression()
                .BeginStringExpression()
                .AppendBold( "false"u8 )
                .EndExpression()
                .EndMacro()
                .Append( " "u8 )
                .PushColorType( 510 )
                .PushEdgeColorType( 510 )
                .Append( "Colored text" )
                .PopColorType()
                .PopEdgeColorType()
                .ToReadOnlySeString();
        _outputHelper.WriteLine( test.ToString() );
    }

    [Sheet( "Addon" )]
    public readonly struct Addon( ExcelPage page, uint offset, uint row ) : IExcelRow<Addon>
    {
        public uint RowId => row;

        public ReadOnlySeString Text => page.ReadString( offset, offset );

        static Addon IExcelRow<Addon>.Create( ExcelPage page, uint offset, uint row ) =>
            new( page, offset, row );
    }

    [RequiresGameInstallationFact]
    public void AddonIsParsedCorrectly()
    {
        var gameData = new GameData( @"C:\Program Files (x86)\SquareEnix\FINAL FANTASY XIV - A Realm Reborn\game\sqpack" );
        var addon = gameData.Excel.GetSheet< Addon >();
        var ssb = new SeStringBuilder();
        var expected = new Dictionary< uint, ReadOnlySeString >
        {
            [ 6 ] = ssb
                .Clear()
                .BeginMacro( MacroCode.Switch )
                .AppendLocalNumberExpression( 1 )
                .BeginStringExpression().PushColorType( 549 ).PushEdgeColorType( 550 ).EndExpression()
                .BeginStringExpression().PushColorType( 551 ).PushEdgeColorType( 552 ).EndExpression()
                .BeginStringExpression().PushColorType( 553 ).PushEdgeColorType( 554 ).EndExpression()
                .BeginStringExpression().PushColorType( 555 ).PushEdgeColorType( 556 ).EndExpression()
                .BeginStringExpression().PushColorType( 557 ).PushEdgeColorType( 558 ).EndExpression()
                .BeginStringExpression().PushColorType( 559 ).PushEdgeColorType( 560 ).EndExpression()
                .BeginStringExpression().PushColorType( 561 ).PushEdgeColorType( 562 ).EndExpression()
                .BeginStringExpression().PushColorType( 563 ).PushEdgeColorType( 564 ).EndExpression()
                .EndMacro()
                .ToReadOnlySeString(),
            [ 15 ] = ssb
                .Clear()
                .BeginMacro( MacroCode.If )
                .BeginBinaryExpression( ExpressionType.Equal )
                .AppendGlobalNumberExpression( 78 )
                .AppendIntExpression( 99 )
                .EndExpression()
                .AppendStringExpression( "Online ID" )
                .AppendStringExpression( "Gamertag" )
                .EndMacro()
                .Append( ": "u8 )
                .BeginMacro( MacroCode.String )
                .AppendLocalStringExpression( 1 )
                .EndMacro()
                .ToReadOnlySeString(),
            [ 28 ] = ssb
                .Clear()
                .BeginMacro( MacroCode.SetTime )
                .AppendLocalNumberExpression( 1 )
                .EndMacro()
                .BeginMacro( MacroCode.If )
                .AppendNullaryExpression( ExpressionType.Hour )
                .BeginStringExpression()
                .BeginMacro( MacroCode.Switch )
                .AppendNullaryExpression( ExpressionType.Hour )
                .AppendIntExpression( 1 )
                .AppendIntExpression( 2 )
                .AppendIntExpression( 3 )
                .AppendIntExpression( 4 )
                .AppendIntExpression( 5 )
                .AppendIntExpression( 6 )
                .AppendIntExpression( 7 )
                .AppendIntExpression( 8 )
                .AppendIntExpression( 9 )
                .AppendIntExpression( 10 )
                .AppendIntExpression( 11 )
                .AppendIntExpression( 12 )
                .AppendIntExpression( 1 )
                .AppendIntExpression( 2 )
                .AppendIntExpression( 3 )
                .AppendIntExpression( 4 )
                .AppendIntExpression( 5 )
                .AppendIntExpression( 6 )
                .AppendIntExpression( 7 )
                .AppendIntExpression( 8 )
                .AppendIntExpression( 9 )
                .AppendIntExpression( 10 )
                .AppendIntExpression( 11 )
                .EndMacro()
                .EndExpression()
                .AppendIntExpression( 12 )
                .EndMacro()
                .Append( ":" )
                .BeginMacro( MacroCode.Sec )
                .AppendNullaryExpression( ExpressionType.Minute )
                .EndMacro()
                .Append( " " )
                .BeginMacro( MacroCode.If )
                .BeginBinaryExpression( ExpressionType.GreaterThanOrEqualTo )
                .AppendNullaryExpression( ExpressionType.Hour )
                .AppendIntExpression( 12 )
                .EndExpression()
                .AppendStringExpression( "p.m." )
                .AppendStringExpression( "a.m." )
                .EndMacro()
                .ToReadOnlySeString(),
            [ 110 ] = ssb
                .Clear()
                .PushColorType( 508 )
                .PushEdgeColorType( 509 )
                .Append( "Discard "u8 )
                .BeginMacro( MacroCode.If )
                .BeginBinaryExpression( ExpressionType.Equal )
                .AppendLocalNumberExpression( 2 )
                .AppendIntExpression( 1 )
                .EndExpression()
                .BeginStringExpression()
                .BeginMacro( MacroCode.EnNoun )
                .AppendStringExpression( "Item" )
                .AppendIntExpression( 2 )
                .AppendLocalNumberExpression( 1 )
                .AppendIntExpression( 1 )
                .AppendIntExpression( 1 )
                .EndMacro()
                .EndExpression()
                .BeginStringExpression()
                .BeginMacro( MacroCode.Num )
                .AppendLocalNumberExpression( 2 )
                .EndMacro()
                .Append( " " )
                .BeginMacro( MacroCode.EnNoun )
                .AppendStringExpression( "Item" )
                .AppendIntExpression( 3 )
                .AppendLocalNumberExpression( 1 )
                .AppendLocalNumberExpression( 2 )
                .AppendIntExpression( 1 )
                .EndMacro()
                .EndExpression()
                .EndMacro()
                .Append( "?" )
                .PopEdgeColorType()
                .PopColorType()
                .ToReadOnlySeString(),
        };
        foreach( var row in addon )
        {
            _outputHelper.WriteLine( $"{row.RowId}\t{row.Text.ExtractText()}\t{row.Text}" );
            if( expected.TryGetValue( row.RowId, out var expectedSeString ) )
<<<<<<< HEAD
                Assert.True( expectedSeString == row.Text, $"{row.RowId} does not match; expected {expectedSeString}" );
=======
                Assert.StrictEqual( expectedSeString, r );
        }
    }

    [Fact]
    public unsafe void InterpolationHandlerTest1()
    {
        const string test = "asdf";
        Assert.Equal(
            "Left:1234    \nRight:    1234\nasdf\nint*: 0x0000000012345678",
            new SeStringBuilder()
                .Append( $"Left:{0x1234,-8:X}\nRight:{0x1234,8:X}\n{test}\nint*: 0x{(void*) 0x12345678:X16}" )
                .ToReadOnlySeString()
                .ToString() );
    }

    [Fact]
    public void InterpolationHandlerTest2()
    {
        var boldHello = new SeStringBuilder().AppendBold( "Hello" ).ToReadOnlySeString();
        Assert.Equal(
            "|Left    |\n|   Right|\n<bold(1)>Hello<bold(0)>\nnull",
            new SeStringBuilder()
                .Append( $"|{"Left",-8}|\n|{"Right"u8,8}|\n{boldHello}\n{(object) null}" )
                .ToReadOnlySeString()
                .ToString() );
    }

    [Fact]
    public void InterpolationHandlerTest3() =>
        Assert.Equal(
            "<italic(1)>test<italic(0)>",
            new SeStringBuilder()
                .Append( $"{"<italic(1)>test<italic(0)>":m}" )
                .ToReadOnlySeString()
                .ToString() );

    [Fact]
    public void ThrowsOnInvalidMacroStrings1() =>
        Assert.Throws< MacroStringParseException >( () => new SeStringBuilder().AppendMacroString( "<bad_payload>"u8 ) );

    [Fact]
    public void ThrowsOnInvalidMacroStrings2() =>
        Assert.Throws< MacroStringParseException >( () => new SeStringBuilder().AppendMacroString( "<if([a=b])>"u8 ) );

    [Fact]
    public void ThrowsOnInvalidMacroStrings3() =>
        Assert.Throws< MacroStringParseException >( () => new SeStringBuilder().AppendMacroString( "<if(1,2,3>"u8 ) );

    [Fact]
    public void ThrowsOnInvalidMacroStrings4() =>
        Assert.Throws< MacroStringParseException >( () => new SeStringBuilder().AppendMacroString( "<if,2,3>"u8 ) );

    [Fact]
    public void ThrowsOnInvalidMacroStrings5() =>
        Assert.Throws< MacroStringParseException >( () => new SeStringBuilder().AppendMacroString( "<if(1,2,3)"u8 ) );

    [Fact]
    public void ThrowsOnInvalidMacroStrings6() =>
        Assert.Throws< MacroStringParseException >( () => new SeStringBuilder().AppendMacroString( "<if(1,2,3"u8 ) );

    [Fact]
    public void ThrowsOnInvalidMacroStrings7() =>
        Assert.Throws< MacroStringParseException >( () => new SeStringBuilder().AppendMacroString( "< asdf >"u8 ) );

    [Fact]
    public void PooledObjectsStateTest()
    {
        for( var i = 0; i < 64; i++ )
        {
            Assert.Equal(
                $"{i}<string({i})>{i}<string(<string({i})>)>{i}",
                ReadOnlySeString.FromMacroString( $"{i}<string({i})>{i}<string(<string({i})>)>{i}" ).ToString() );
        }
    }

    [Fact]
    public void ClearZeroBuffers()
    {
        var ssb = new SeStringBuilder();
        ssb.AppendMacroString( "a<string(a,b,c,d,1,2,3,4,<string(asdfasdf)>)>aaaaaa" );
        ssb.Clear();
        var mssFree = (List< MemoryStream >)
            typeof( SeStringBuilder )
                .GetField( "_mssFree", BindingFlags.Instance | BindingFlags.NonPublic )!
                .GetValue( ssb )!;
        Assert.DoesNotContain( mssFree, x => x.GetBuffer().AsSpan().ContainsAnyExcept( (byte) 0 ) );
    }

    [Fact]
    public void FriendlyErrorMessage()
    {
        try
        {
            const string dummy = "AAAA";
            ReadOnlySeString.FromMacroString( $"{dummy}<string(bbbb<STRING(ccc)>>{dummy}" );
        }
        catch( MacroStringParseException e )
        {
            Assert.Equal( 34, e.ByteOffset );
            Assert.Equal( 17, e.CodepointIndex );
            Assert.False( e.BeforeError.StartsWith( "..." ) );
            Assert.False( e.AfterError.EndsWith( "..." ) );
        }

        try
        {
            const string dummy =
                "AAAABBBBCCCCDDDDAAAABBBBCCCCDDDDAAAABBBBCCCCDDDDAAAABBBBCCCCDDDD0000111122223333000011112222333300001111222233330000111122223333";
            ReadOnlySeString.FromMacroString( $"{dummy}<string(bbbb<STRING(ccc)>>{dummy}" );
        }
        catch( MacroStringParseException e )
        {
            Assert.Equal( 282, e.ByteOffset );
            Assert.Equal( 141, e.CodepointIndex );
            Assert.StartsWith( "...", e.BeforeError );
            Assert.EndsWith( "...", e.AfterError );
        }

        try
        {
            const string dummy =
                "AAAABBBBCCCCDDDDAAAABBBBCCCCDDDDAAAABBBBCCCCDDDDAAAABBBBCCCCDDDD0000111122223333000011112222333300001111222233330000111122223333";
            ReadOnlySeString.FromMacroString( $"{dummy}<string(bbbb<STRING(ccc)>>" );
        }
        catch( MacroStringParseException e )
        {
            Assert.Equal( 282, e.ByteOffset );
            Assert.Equal( 141, e.CodepointIndex );
            Assert.StartsWith( "...", e.BeforeError );
            Assert.False( e.AfterError.EndsWith( "..." ) );
        }

        try
        {
            const string dummy =
                "AAAABBBBCCCCDDDDAAAABBBBCCCCDDDDAAAABBBBCCCCDDDDAAAABBBBCCCCDDDD0000111122223333000011112222333300001111222233330000111122223333";
            ReadOnlySeString.FromMacroString( $"<string(bbbb<STRING(ccc)>>{dummy}" );
        }
        catch( MacroStringParseException e )
        {
            Assert.Equal( 26, e.ByteOffset );
            Assert.Equal( 13, e.CodepointIndex );
            Assert.False( e.BeforeError.StartsWith( "..." ) );
            Assert.EndsWith( "...", e.AfterError );
        }
    }

    [RequiresGameInstallationFact]
    public void AllSheetsTextColumnCodec()
    {
        var gameData = new GameData( @"C:\Program Files (x86)\SquareEnix\FINAL FANTASY XIV - A Realm Reborn\game\sqpack" );
        var ssb = new SeStringBuilder();
        foreach( var sheetName in gameData.Excel.GetSheetNames() )
        {
            var languages = gameData.GetFile< ExcelHeaderFile >( ExcelModule.BuildExcelHeaderPath( sheetName ) )?.Languages ?? [Language.None];
            foreach( var language in languages )
            {
                if( gameData.Excel.GetSheetRaw( sheetName, language ) is not { } sheet )
                    continue;

                // CustomTalkDefineClient: it currently fails at reading string columns in sheets of subrow variant. 
                if( sheet.Variant != ExcelVariant.Default )
                    continue;

                foreach( var row in sheet )
                {
                    for( var i = 0; i < sheet.Columns.Length; i++ )
                    {
                        if( sheet.Columns[ i ].Type != ExcelColumnDataType.String )
                            continue;

                        var test1 = row.ReadColumn< SeString >( i ).AsReadOnly();
                        if( test1.Data.Span.IndexOf( "payload:"u8 ) != -1 )
                            throw new( $"Unsupported payload at {sheetName}#{row.RowId}; {test1}" );

                        ReadOnlySeString test2;
                        try
                        {
                            test2 = ssb.Clear().AppendMacroString( test1.ToString() ).ToReadOnlySeString();
                        }
                        catch( Exception e )
                        {
                            throw new( $"Error at {sheetName}#{row.RowId}({language})", e );
                        }

                        Assert.True( test1.AsSpan().Data.SequenceEqual( test2.AsSpan().Data ), $"Parse-encode failure at {sheetName}#{row.RowId}({language})" );
                    }
                }
            }
>>>>>>> 6cbf7813
        }
    }
}<|MERGE_RESOLUTION|>--- conflicted
+++ resolved
@@ -3,12 +3,9 @@
 using System.IO;
 using System.Reflection;
 using System.Text;
-<<<<<<< HEAD
-=======
 using Lumina.Data;
 using Lumina.Data.Files.Excel;
 using Lumina.Data.Structs.Excel;
->>>>>>> 6cbf7813
 using Lumina.Excel;
 using Lumina.Text;
 using Lumina.Text.Expressions;
@@ -441,9 +438,6 @@
         {
             _outputHelper.WriteLine( $"{row.RowId}\t{row.Text.ExtractText()}\t{row.Text}" );
             if( expected.TryGetValue( row.RowId, out var expectedSeString ) )
-<<<<<<< HEAD
-                Assert.True( expectedSeString == row.Text, $"{row.RowId} does not match; expected {expectedSeString}" );
-=======
                 Assert.StrictEqual( expectedSeString, r );
         }
     }
@@ -634,7 +628,6 @@
                     }
                 }
             }
->>>>>>> 6cbf7813
         }
     }
 }
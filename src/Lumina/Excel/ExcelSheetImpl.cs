using System;
using System.Collections.Generic;
using System.Linq;
using Lumina.Data;
using Lumina.Data.Files.Excel;
using Lumina.Data.Structs.Excel;

namespace Lumina.Excel
{
    public class ExcelSheetImpl
    {
        internal ExcelSheetImpl( ExcelHeaderFile headerFile, string name, Language requestedLanguage, GameData gameData )
        {
            DataPages = new List< ExcelPage >();
            HeaderFile = headerFile;
            Name = name;
            RequestedLanguage = requestedLanguage;
            GameData = gameData;
        }

        /// <summary>
        /// The name of the sheet
        /// </summary>
        public string Name { get; }

        /// <summary>
        /// The header of the sheet which defines its properties such as total row count, pages and languages
        /// </summary>
        public ExcelHeaderFile HeaderFile { get; }

        /// <summary>
        /// A quick accessor to the data available in the sheet header
        /// </summary>
        public ExcelHeaderHeader Header => HeaderFile.Header;

        /// <summary>
        /// The total count of rows irrespective of paging
        /// </summary>
        public uint RowCount => Header.RowCount;

        /// <summary>
        /// The total number of columns
        /// </summary>
        public uint ColumnCount => Header.ColumnCount;

        /// <summary>
        /// The kind of sheet
        /// </summary>
        public ExcelVariant Variant => Header.Variant;

        /// <summary>
        /// The parsed data pages
        /// </summary>
        public readonly List< ExcelPage > DataPages;

        public ExcelColumnDefinition[] Columns => HeaderFile.ColumnDefinitions;

        private Dictionary< ushort, ExcelColumnDefinition >? _columnsByOffset;

        public Dictionary< ushort, ExcelColumnDefinition > ColumnsByOffset
        {
            get
            {
                if( _columnsByOffset == null )
                {
                    _columnsByOffset = Columns.GroupBy( p => p.Offset ).ToDictionary( c => c.Key, c => c.First() );
                }

                return _columnsByOffset;
            }
        }


        /// <summary>
        /// Returns the data pages contained in the Excel header
        /// </summary>
        public ExcelDataPagination[] DataPagination => HeaderFile.DataPages;

        /// <summary>
        /// The available languages for this sheet.
        /// </summary>
        /// <remarks>
        /// You will need to reload this sheet with a different language if you want to access a single sheet in more than 1 language at a time.
        /// </remarks>
        public Language[] Languages => HeaderFile.Languages;

        /// <summary>
        /// The language that was requested for this sheet when it was loaded
        /// </summary>
        public Language RequestedLanguage { get; protected set; }

        internal readonly GameData GameData;

        /// <summary>
        /// Generates an absolute path to a data file for a sheet
        /// </summary>
        /// <param name="name">The sheet name</param>
        /// <param name="startId">The page row start index</param>
        /// <param name="language">The requested language</param>
        /// <returns>An absolute path to the file</returns>
        protected string GenerateFilePath( string name, uint startId, Language language )
        {
            if( language == Language.None )
            {
                return $"exd/{name}_{startId}.exd";
            }

            var lang = LanguageUtil.GetLanguageStr( language );

            return $"exd/{name}_{startId}_{lang}.exd";
        }

        /// <summary>
        /// Iterates across sheet pagination and creates pages with their associated row counts and breakpoints
        /// </summary>
        internal void GenerateFilePages()
        {
            var lang = Language.None;

            if( HeaderFile.Languages.Contains( RequestedLanguage ) )
            {
                lang = RequestedLanguage;
            }

            foreach( var bp in HeaderFile.DataPages )
            {
                var filePath = GenerateFilePath( Name, bp.StartId, lang );

                // ignore languages that don't exist in this client build
                if( !GameData.FileExists( filePath ) )
                {
                    continue;
                }

                var segment = new ExcelPage
                {
                    FilePath = filePath,
                    RowCount = bp.RowCount,
                    StartId = bp.StartId
                };

                segment.File = GameData.GetFile< ExcelDataFile >( segment.FilePath );

                DataPages.Add( segment );
            }
        }

        /// <summary>
        /// Gets the corresponding data page for a given row
        /// </summary>
        /// <param name="row">The row id to fetch the parent page for</param>
        /// <returns>The <see cref="ExcelPage"/> if found, null otherwise</returns>
        public ExcelPage? GetPageForRow( uint row )
        {
<<<<<<< HEAD
            return DataPages.FirstOrDefault( s => s.RowData.ContainsKey( row ) );
=======
            var page = DataPages.FirstOrDefault( s => row >= s.StartId && row < s.StartId + s.RowCount );

            if( page?.RowData.ContainsKey( row ) == false )
            {
                return null;
            }

            return page;
>>>>>>> 48c15e27
        }

        /// <summary>
        /// Check whether a row exists in a sheet
        /// </summary>
        /// <param name="row">The rowid to check.</param>
        /// <remarks>Subrows in type 2 sheets can't be checked for in this form as the header does not contain an explicit entry for a (row, subrow) pair</remarks>
        /// <returns>True if exists, false otherwise</returns>
        public bool HasRow( uint row )
        {
            var page = GetPageForRow( row );

            if( page == null )
            {
                return false;
            }

            return page.RowData.Any( x => x.Key == row );
        }

        /// <inheritdoc cref="HasRow(uint)"/>
        public bool HasRow( int row ) => HasRow( (uint)row );

        protected static ulong GetCacheKey( uint rowId, uint subrowId = UInt32.MaxValue )
        {
            return (ulong)rowId << 32 | subrowId;
        }

        /// <summary>
        /// Provides direct access to the underlying row parser for any row or subrow
        /// </summary>
        /// <param name="row">The row id to seek to</param>
        /// <param name="subRow">The subrow id to seek to</param>
        /// <returns>A <see cref="RowParser"/> instance</returns>
        public RowParser? GetRowParser( uint row, uint subRow = uint.MaxValue )
        {
            var page = GetPageForRow( row );
            if( page == null )
            {
                return null;
            }

            return GetRowParser( page, row, subRow );
        }

        /// <summary>
        /// Provides direct access to the underlying row parser for any row or subrow
        /// </summary>
        /// <param name="page">The excel page to operate on</param>
        /// <param name="row">The row id to seek to</param>
        /// <param name="subRow">The subrow id to seek to</param>
        /// <returns>A <see cref="RowParser"/> instance</returns>
        public RowParser? GetRowParser( ExcelPage page, uint row, uint subRow = uint.MaxValue )
        {
            RowParser parser = null!;

            if( subRow != uint.MaxValue )
            {
                parser = new RowParser( this, page.File, row, subRow );
            }
            else
            {
                parser = new RowParser( this, page.File, row );
            }

            return parser;
        }
        
        /// <summary>
        /// Iterate across each row data offsets in a sheet
        /// </summary>
        /// <returns>A <see cref="IEnumerable{T}"/> containing each offset to each row or subrow group</returns>
        public IEnumerable< RowDataCursor > GetRowDataOffsets()
        {
            foreach( var page in DataPages )
            {
                var file = page.File;
                var rowPtrs = file.RowData;

                foreach( var rowPtr in rowPtrs.Values )
                {
                    yield return new()
                    {
                        RowOffset = rowPtr,
                        SheetPage = file
                    };
                }
            }
        }

        public IEnumerable< RowParser > GetRowParsers()
        {
            ExcelDataFile file = null!;
            RowParser parser = null!;
            
            foreach( var offset in GetRowDataOffsets() )
            {
                var rowPtr = offset.RowOffset;
                if( file != offset.SheetPage )
                {
                    parser = new RowParser( this, offset.SheetPage );
                }

                parser.SeekToRow( rowPtr.RowId );
                
                if( Header.Variant == ExcelVariant.Subrows )
                {
                    // read subrows
                    for( uint i = 0; i < parser.RowCount; i++ )
                    {
                        parser.SeekToRow( rowPtr.RowId, i );
                        yield return parser;
                    }
                }
                else
                {
                    yield return parser;
                }
            }
        }
    }
}<|MERGE_RESOLUTION|>--- conflicted
+++ resolved
@@ -152,9 +152,6 @@
         /// <returns>The <see cref="ExcelPage"/> if found, null otherwise</returns>
         public ExcelPage? GetPageForRow( uint row )
         {
-<<<<<<< HEAD
-            return DataPages.FirstOrDefault( s => s.RowData.ContainsKey( row ) );
-=======
             var page = DataPages.FirstOrDefault( s => row >= s.StartId && row < s.StartId + s.RowCount );
 
             if( page?.RowData.ContainsKey( row ) == false )
@@ -163,7 +160,6 @@
             }
 
             return page;
->>>>>>> 48c15e27
         }
 
         /// <summary>
